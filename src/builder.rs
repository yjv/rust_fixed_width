use common::{File, Line, LineGenerator, ToField};
use spec::FileSpec;
use std::collections::HashMap;

#[derive(Debug)]
pub enum Error<T: LineGenerator, U: Line, V: ToField> {
    LineGenerateFailed(T::Error),
    RecordSpecNotFound(String),
    FieldSpecNotFound {
        name: String,
        record_spec_name: String
    },
    LineSetFailed(U::Error),
    ToFieldFail(V::Error)
}

pub struct FileBuilder<'a, T: File, U: 'a + LineGenerator> {
    pub file: T,
    spec: &'a FileSpec,
    line_generator: &'a U
}

impl<'a, T: File, U: 'a + LineGenerator> FileBuilder<'a, T, U> {
    pub fn new(file: T, spec: &'a FileSpec, line_generator: &'a U) -> Self {
        FileBuilder { file: file, spec: spec, line_generator: line_generator }
    }

<<<<<<< HEAD
    pub fn add_record<'c, V: ToField>(&mut self, data: HashMap<String, &'c V>, record_spec_name: String) -> Result<(), Error<U, U::Line, V>> {
=======
    pub fn add_record<'b, V: 'b + ToField>(&mut self, data: HashMap<String, &'b V>, record_spec_name: String) -> Result<(), Error<U, U::Line>> {
>>>>>>> 7443a251
        let mut line = try!(self.line_generator.generate_line(self.file.width()).map_err(|e| Error::LineGenerateFailed(e)));
        let record_spec = try!(self.spec.record_specs.get(&record_spec_name).ok_or(Error::RecordSpecNotFound(record_spec_name)));

        for (name, value) in data {
            let field_spec = try!(record_spec.field_specs.get(&name).ok_or(Error::FieldSpecNotFound {name: name, record_spec_name: record_spec.name.clone()}));
            try!(line.set(field_spec.range.clone(), &try!(value.to_field().map_err(Error::ToFieldFail))).map_err(Error::LineSetFailed));
        }

        Ok(())
    }
}
<|MERGE_RESOLUTION|>--- conflicted
+++ resolved
@@ -25,11 +25,7 @@
         FileBuilder { file: file, spec: spec, line_generator: line_generator }
     }
 
-<<<<<<< HEAD
-    pub fn add_record<'c, V: ToField>(&mut self, data: HashMap<String, &'c V>, record_spec_name: String) -> Result<(), Error<U, U::Line, V>> {
-=======
-    pub fn add_record<'b, V: 'b + ToField>(&mut self, data: HashMap<String, &'b V>, record_spec_name: String) -> Result<(), Error<U, U::Line>> {
->>>>>>> 7443a251
+    pub fn add_record<'c, V: ToField>(&mut self, data: HashMap<String, &'b V>, record_spec_name: String) -> Result<(), Error<U, U::Line, V>> {
         let mut line = try!(self.line_generator.generate_line(self.file.width()).map_err(|e| Error::LineGenerateFailed(e)));
         let record_spec = try!(self.spec.record_specs.get(&record_spec_name).ok_or(Error::RecordSpecNotFound(record_spec_name)));
 
